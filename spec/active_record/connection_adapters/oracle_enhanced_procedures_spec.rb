--- conflicted
+++ resolved
@@ -185,15 +185,9 @@
     employees_count = TestEmployee.count
     expect {
       @employee.save
-<<<<<<< HEAD
     }.to raise_error("Make the transaction rollback")
     expect(@employee.id).to eq(nil)
     expect(TestEmployee.count).to eq(employees_count)
-=======
-    }.should raise_error("Make the transaction rollback")
-    @employee.new_record?.should be true
-    TestEmployee.count.should == employees_count
->>>>>>> dffa00da
   end
 
   it "should update record" do
@@ -269,10 +263,6 @@
   end
 
   it "should delete record and set destroyed flag" do
-<<<<<<< HEAD
-    return skip("Not in this ActiveRecord version (requires >= 2.3.5)") unless TestEmployee.method_defined?(:destroyed?)
-=======
->>>>>>> dffa00da
     @employee = TestEmployee.create(
       :first_name => "First",
       :last_name => "Last",
@@ -369,13 +359,8 @@
       :last_name => "Last",
       :hire_date => @today
     )
-<<<<<<< HEAD
     expect(@employee.save).to be_falsey
     expect(@employee.errors[:first_name]).not_to be_blank
-=======
-    @employee.save.should be false
-    @employee.errors[:first_name].should_not be_blank
->>>>>>> dffa00da
   end
 
   it "should validate existing record before update" do
@@ -385,13 +370,8 @@
       :hire_date => @today
     )
     @employee.first_name = nil
-<<<<<<< HEAD
     expect(@employee.save).to be_falsey
     expect(@employee.errors[:first_name]).not_to be_blank
-=======
-    @employee.save.should be false
-    @employee.errors[:first_name].should_not be_blank
->>>>>>> dffa00da
   end
   
 end