# frozen_string_literal: true

describe "OracleEnhancedAdapter establish connection" do

  it "should connect to database" do
    ActiveRecord::Base.establish_connection(CONNECTION_PARAMS)
    expect(ActiveRecord::Base.connection).not_to be_nil
    expect(ActiveRecord::Base.connection.class).to eq(ActiveRecord::ConnectionAdapters::OracleEnhancedAdapter)
  end

  it "should connect to database as SYSDBA" do
    ActiveRecord::Base.establish_connection(SYS_CONNECTION_PARAMS)
    expect(ActiveRecord::Base.connection).not_to be_nil
    expect(ActiveRecord::Base.connection.class).to eq(ActiveRecord::ConnectionAdapters::OracleEnhancedAdapter)
  end

  it "should be active after connection to database" do
    ActiveRecord::Base.establish_connection(CONNECTION_PARAMS)
    expect(ActiveRecord::Base.connection).to be_active
  end

  it "should not be active after disconnection to database" do
    ActiveRecord::Base.establish_connection(CONNECTION_PARAMS)
    ActiveRecord::Base.connection.disconnect!
    expect(ActiveRecord::Base.connection).not_to be_active
  end

  it "should be active after reconnection to database" do
    ActiveRecord::Base.establish_connection(CONNECTION_PARAMS)
    ActiveRecord::Base.connection.reconnect!
    expect(ActiveRecord::Base.connection).to be_active
  end

end

describe "OracleEnhancedAdapter" do
  include LoggerSpecHelper
  include SchemaSpecHelper

  before(:all) do
    ActiveRecord::Base.establish_connection(CONNECTION_PARAMS)
  end

  describe "cache table columns" do
    before(:all) do
      @conn = ActiveRecord::Base.connection
      schema_define do
        create_table :test_employees, force: true do |t|
          t.string  :first_name, limit: 20
          t.string  :last_name, limit: 25
          if ActiveRecord::Base.connection.supports_virtual_columns?
            t.virtual :full_name, as: "(first_name || ' ' || last_name)"
          else
            t.string  :full_name, limit: 46
          end
          t.date    :hire_date
        end
      end
      schema_define do
        create_table :test_employees_without_pk, id: false, force: true do |t|
          t.string  :first_name, limit: 20
          t.string  :last_name, limit: 25
          t.date    :hire_date
        end
      end
      @column_names = ["id", "first_name", "last_name", "full_name", "hire_date"]
      @column_sql_types = ["NUMBER(38)", "VARCHAR2(20)", "VARCHAR2(25)", "VARCHAR2(46)", "DATE"]
      class ::TestEmployee < ActiveRecord::Base
      end
      # Another class using the same table
      class ::TestEmployee2 < ActiveRecord::Base
        self.table_name = "test_employees"
      end
    end

    after(:all) do
      @conn = ActiveRecord::Base.connection
      Object.send(:remove_const, "TestEmployee")
      Object.send(:remove_const, "TestEmployee2")
      @conn.drop_table :test_employees, if_exists: true
      @conn.drop_table :test_employees_without_pk, if_exists: true
      ActiveRecord::ConnectionAdapters::OracleEnhancedAdapter.cache_columns = nil
      ActiveRecord::Base.clear_cache!
    end

    before(:each) do
      set_logger
      @conn = ActiveRecord::Base.connection
      @conn.clear_columns_cache
    end

    after(:each) do
      clear_logger
    end

    describe "without column caching" do

      before(:each) do
        ActiveRecord::ConnectionAdapters::OracleEnhancedAdapter.cache_columns = false
      end

      it "should identify virtual columns as such" do
        skip "Not supported in this database version" unless @conn.supports_virtual_columns?
        te = TestEmployee.connection.columns("test_employees").detect(&:virtual?)
        expect(te.name).to eq("full_name")
      end

      it "should get columns from database at first time" do
        expect(TestEmployee.connection.columns("test_employees").map(&:name)).to eq(@column_names)
        expect(@logger.logged(:debug).last).to match(/select .* from all_tab_cols/im)
      end

      it "should get columns from database at second time" do
        TestEmployee.connection.columns("test_employees")
        @logger.clear(:debug)
        expect(TestEmployee.connection.columns("test_employees").map(&:name)).to eq(@column_names)
        expect(@logger.logged(:debug).last).to match(/select .* from all_tab_cols/im)
      end

      it "should get primary key from database at first time" do
        expect(TestEmployee.connection.pk_and_sequence_for("test_employees")).to eq(["id", "test_employees_seq"])
        expect(@logger.logged(:debug).last).to match(/select .* from all_constraints/im)
      end

      it "should get primary key from database at first time" do
        expect(TestEmployee.connection.pk_and_sequence_for("test_employees")).to eq(["id", "test_employees_seq"])
        @logger.clear(:debug)
        expect(TestEmployee.connection.pk_and_sequence_for("test_employees")).to eq(["id", "test_employees_seq"])
        expect(@logger.logged(:debug).last).to match(/select .* from all_constraints/im)
      end

      it "should have correct sql types when 2 models are using the same table and AR query cache is enabled" do
        @conn.cache do
          expect(TestEmployee.columns.map(&:sql_type)).to eq(@column_sql_types)
          expect(TestEmployee2.columns.map(&:sql_type)).to eq(@column_sql_types)
        end
      end

    end

    describe "with column caching" do

      before(:each) do
        ActiveRecord::ConnectionAdapters::OracleEnhancedAdapter.cache_columns = true
      end

      it "should get columns from database at first time" do
        expect(TestEmployee.connection.columns("test_employees").map(&:name)).to eq(@column_names)
        expect(@logger.logged(:debug).last).to match(/select .* from all_tab_cols/im)
      end

      it "should get columns from cache at second time" do
        TestEmployee.connection.columns("test_employees")
        @logger.clear(:debug)
        expect(TestEmployee.connection.columns("test_employees").map(&:name)).to eq(@column_names)
        expect(@logger.logged(:debug).last).to be_blank
      end

      it "should get primary key from database at first time" do
        expect(TestEmployee.connection.pk_and_sequence_for("test_employees")).to eq(["id", "test_employees_seq"])
        expect(@logger.logged(:debug).last).to match(/select .* from all_constraints/im)
      end

      it "should get primary key from cache at first time" do
        expect(TestEmployee.connection.pk_and_sequence_for("test_employees")).to eq(["id", "test_employees_seq"])
        @logger.clear(:debug)
        expect(TestEmployee.connection.pk_and_sequence_for("test_employees")).to eq(["id", "test_employees_seq"])
        expect(@logger.logged(:debug).last).to be_blank
      end

      it "should store primary key as nil in cache at first time for table without primary key" do
        expect(TestEmployee.connection.pk_and_sequence_for("test_employees_without_pk")).to eq(nil)
        @logger.clear(:debug)
        expect(TestEmployee.connection.pk_and_sequence_for("test_employees_without_pk")).to eq(nil)
        expect(@logger.logged(:debug).last).to be_blank
      end

    end

  end

<<<<<<< HEAD
  describe "reserved words column quoting" do

    before(:all) do
      schema_define do
        create_table :test_reserved_words do |t|
          t.string      :varchar2
          t.integer     :integer
          t.text        :comment
        end
      end
      class ::TestReservedWord < ActiveRecord::Base; end
    end

    after(:all) do
      schema_define do
        drop_table :test_reserved_words
      end
      Object.send(:remove_const, "TestReservedWord")
      ActiveRecord::Base.table_name_prefix = nil
      ActiveRecord::Base.clear_cache!
    end

    before(:each) do
      set_logger
    end

    after(:each) do
      clear_logger
    end

    it "should create table" do
      [:varchar2, :integer, :comment].each do |attr|
        expect(TestReservedWord.columns_hash[attr.to_s].name).to eq(attr.to_s)
      end
    end

    it "should create record" do
      attrs = {
        varchar2: "dummy",
        integer: 1,
        comment: "dummy"
      }
      record = TestReservedWord.create!(attrs)
      record.reload
      attrs.each do |k, v|
        expect(record.send(k)).to eq(v)
      end
    end

    it "should remove double quotes in column quoting" do
      expect(ActiveRecord::Base.connection.quote_column_name('aaa "bbb" ccc')).to eq('"aaa bbb ccc"')
    end

  end

  describe "valid table names" do
    before(:all) do
      @adapter = ActiveRecord::ConnectionAdapters::OracleEnhanced::Quoting
    end

    it "should be valid with letters and digits" do
      expect(@adapter.valid_table_name?("abc_123")).to be_truthy
    end

    it "should be valid with schema name" do
      expect(@adapter.valid_table_name?("abc_123.def_456")).to be_truthy
    end

    it "should be valid with schema name and object name in different case" do
      expect(@adapter.valid_table_name?("TEST_DBA.def_456")).to be_truthy
    end

    it "should be valid with $ in name" do
      expect(@adapter.valid_table_name?("sys.v$session")).to be_truthy
    end

    it "should be valid with upcase schema name" do
      expect(@adapter.valid_table_name?("ABC_123.DEF_456")).to be_truthy
    end

    it "should be valid with irregular schema name and database links" do
      expect(@adapter.valid_table_name?('abc$#_123.abc$#_123@abc$#@._123')).to be_truthy
    end

    it "should not be valid with two dots in name" do
      expect(@adapter.valid_table_name?("abc_123.def_456.ghi_789")).to be_falsey
    end

    it "should not be valid with invalid characters" do
      expect(@adapter.valid_table_name?("warehouse-things")).to be_falsey
    end

    it "should not be valid with for camel-case" do
      expect(@adapter.valid_table_name?("Abc")).to be_falsey
      expect(@adapter.valid_table_name?("aBc")).to be_falsey
      expect(@adapter.valid_table_name?("abC")).to be_falsey
    end

    it "should not be valid for names > 128 characters" do
      expect(@adapter.valid_table_name?("a" * 129)).to be_falsey
    end

    it "should not be valid for schema names > 30 characters" do
      expect(@adapter.valid_table_name?(("a" * 129) + ".validname")).to be_falsey
    end

    it "should not be valid for database links > 128 characters" do
      expect(@adapter.valid_table_name?("name@" + "a" * 129)).to be_falsey
    end

    it "should not be valid for names that do not begin with alphabetic characters" do
      expect(@adapter.valid_table_name?("1abc")).to be_falsey
      expect(@adapter.valid_table_name?("_abc")).to be_falsey
      expect(@adapter.valid_table_name?("abc.1xyz")).to be_falsey
      expect(@adapter.valid_table_name?("abc._xyz")).to be_falsey
    end
  end

  describe "table quoting" do

    def create_warehouse_things_table
      ActiveRecord::Schema.define do
        suppress_messages do
          create_table "warehouse-things" do |t|
            t.string      :name
            t.integer     :foo
          end
        end
      end
    end

    def create_camel_case_table
      ActiveRecord::Schema.define do
        suppress_messages do
          create_table "CamelCase" do |t|
            t.string      :name
            t.integer     :foo
          end
        end
      end
    end

    before(:all) do
      @conn = ActiveRecord::Base.connection
    end

    after(:each) do
      ActiveRecord::Schema.define do
        suppress_messages do
          drop_table "warehouse-things", if_exists: true
          drop_table "CamelCase", if_exists: true
        end
      end
      Object.send(:remove_const, "WarehouseThing") rescue nil
      Object.send(:remove_const, "CamelCase") rescue nil
    end

    it "should allow creation of a table with non alphanumeric characters" do
      create_warehouse_things_table
      class ::WarehouseThing < ActiveRecord::Base
        self.table_name = "warehouse-things"
      end

      wh = WarehouseThing.create!(name: "Foo", foo: 2)
      expect(wh.id).not_to be_nil

      expect(@conn.tables).to include("warehouse-things")
    end

    it "should allow creation of a table with CamelCase name" do
      create_camel_case_table
      class ::CamelCase < ActiveRecord::Base
        self.table_name = "CamelCase"
      end

      cc = CamelCase.create!(name: "Foo", foo: 2)
      expect(cc.id).not_to be_nil

      expect(@conn.tables).to include("CamelCase")
    end

    it "properly quotes database links" do
      expect(@conn.quote_table_name("asdf@some.link")).to eq('"ASDF"@"SOME.LINK"')
    end
=======
  describe "access table over database link" do
    before(:all) do
      @conn = ActiveRecord::Base.connection
      @db_link = "db_link"
      @sys_conn = ActiveRecord::Base.oracle_enhanced_connection(SYSTEM_CONNECTION_PARAMS)
      @sys_conn.drop_table :test_posts, if_exists: true
      @sys_conn.create_table :test_posts do |t|
        t.string      :title
        # cannot update LOBs over database link
        t.string      :body
        t.timestamps null: true
      end
      @db_link_username = SYSTEM_CONNECTION_PARAMS[:username]
      @db_link_password = SYSTEM_CONNECTION_PARAMS[:password]
      @db_link_database = SYSTEM_CONNECTION_PARAMS[:database]
      @conn.execute "DROP DATABASE LINK #{@db_link}" rescue nil
      @conn.execute "CREATE DATABASE LINK #{@db_link} CONNECT TO #{@db_link_username} IDENTIFIED BY \"#{@db_link_password}\" USING '#{@db_link_database}'"
      @conn.execute "CREATE OR REPLACE SYNONYM test_posts FOR test_posts@#{@db_link}"
      @conn.execute "CREATE OR REPLACE SYNONYM test_posts_seq FOR test_posts_seq@#{@db_link}"
      class ::TestPost < ActiveRecord::Base
      end
      TestPost.table_name = "test_posts"
    end

    after(:all) do
      @conn.execute "DROP SYNONYM test_posts"
      @conn.execute "DROP SYNONYM test_posts_seq"
      @conn.execute "DROP DATABASE LINK #{@db_link}" rescue nil
      @sys_conn.drop_table :test_posts, if_exists: true
      Object.send(:remove_const, "TestPost") rescue nil
      ActiveRecord::Base.clear_cache!
    end

    it "should verify database link" do
      @conn.select_value("select * from dual@#{@db_link}") == "X"
    end

    it "should get column names" do
      expect(TestPost.column_names).to eq(["id", "title", "body", "created_at", "updated_at"])
    end

    it "should create record" do
      p = TestPost.create(title: "Title", body: "Body")
      expect(p.id).not_to be_nil
      expect(TestPost.find(p.id)).not_to be_nil
    end

>>>>>>> d3a548fe
  end

  describe "session information" do
    before(:all) do
      @conn = ActiveRecord::Base.connection
    end

    it "should get current database name" do
      # get database name if using //host:port/database connection string
      database_name = CONNECTION_PARAMS[:database].split("/").last
      expect(@conn.current_database.upcase).to eq(database_name.upcase)
    end

    it "should get current database session user" do
      expect(@conn.current_user.upcase).to eq(CONNECTION_PARAMS[:username].upcase)
    end
  end

  describe "temporary tables" do
    before(:all) do
      ActiveRecord::ConnectionAdapters::OracleEnhancedAdapter.default_tablespaces[:table] = "UNUSED"
      ActiveRecord::ConnectionAdapters::OracleEnhancedAdapter.default_tablespaces[:clob] = "UNUSED"
      @conn = ActiveRecord::Base.connection
    end
    after(:all) do
      ActiveRecord::ConnectionAdapters::OracleEnhancedAdapter.default_tablespaces = {}
    end

    after(:each) do
      @conn.drop_table :foos, if_exists: true
    end
    it "should create ok" do
      @conn.create_table :foos, temporary: true, id: false do |t|
        t.integer :id
        t.text :bar
      end
    end
    it "should show up as temporary" do
      @conn.create_table :foos, temporary: true, id: false do |t|
        t.integer :id
      end
      expect(@conn.temporary_table?("foos")).to be_truthy
    end
  end

  describe "eager loading" do
    before(:all) do
      schema_define do
        create_table :test_posts do |t|
          t.string      :title
        end
        create_table :test_comments do |t|
          t.integer     :test_post_id
          t.string      :description
        end
        add_index :test_comments, :test_post_id
      end
      class ::TestPost < ActiveRecord::Base
        has_many :test_comments
      end
      class ::TestComment < ActiveRecord::Base
        belongs_to :test_post
      end
      @ids = (1..1010).to_a
      TestPost.transaction do
        @ids.each do |id|
          TestPost.create!(id: id, title: "Title #{id}")
          TestComment.create!(test_post_id: id, description: "Description #{id}")
        end
      end
    end

    after(:all) do
      schema_define do
        drop_table :test_comments
        drop_table :test_posts
      end
      Object.send(:remove_const, "TestPost")
      Object.send(:remove_const, "TestComment")
      ActiveRecord::Base.clear_cache!
    end

    it "should load included association with more than 1000 records" do
      posts = TestPost.includes(:test_comments).to_a
      expect(posts.size).to eq(@ids.size)
    end

  end

  describe "with statement pool" do
    before(:all) do
      ActiveRecord::Base.establish_connection(CONNECTION_PARAMS.merge(statement_limit: 3))
      @conn = ActiveRecord::Base.connection
      schema_define do
        drop_table :test_posts, if_exists: true
        create_table :test_posts
      end
      class ::TestPost < ActiveRecord::Base
      end
      @statements = @conn.instance_variable_get(:@statements)
    end

    before(:each) do
      @conn.clear_cache!
    end

    after(:all) do
      schema_define do
        drop_table :test_posts
      end
      Object.send(:remove_const, "TestPost")
      ActiveRecord::Base.clear_cache!
    end

    it "should clear older cursors when statement limit is reached" do
      pk = TestPost.columns_hash[TestPost.primary_key]
      sub = Arel::Nodes::BindParam.new(nil).to_sql
      binds = [ActiveRecord::Relation::QueryAttribute.new(pk, 1, ActiveRecord::Type::Integer.new)]

      expect {
        4.times do |i|
          @conn.exec_query("SELECT * FROM test_posts WHERE #{i}=#{i} AND id = #{sub}", "SQL", binds)
        end
      }.to change(@statements, :length).by(+3)
    end

    it "should cache UPDATE statements with bind variables" do
      expect {
        pk = TestPost.columns_hash[TestPost.primary_key]
        sub = Arel::Nodes::BindParam.new(nil).to_sql
        binds = [ActiveRecord::Relation::QueryAttribute.new(pk, 1, ActiveRecord::Type::Integer.new)]
        @conn.exec_update("UPDATE test_posts SET id = #{sub}", "SQL", binds)
      }.to change(@statements, :length).by(+1)
    end

    it "should not cache UPDATE statements without bind variables" do
      expect {
        binds = []
        @conn.exec_update("UPDATE test_posts SET id = 1", "SQL", binds)
      }.not_to change(@statements, :length)
    end
  end

  describe "explain" do
    before(:all) do
      @conn = ActiveRecord::Base.connection
      schema_define do
        drop_table :test_posts, if_exists: true
        create_table :test_posts
      end
      class ::TestPost < ActiveRecord::Base
      end
    end

    after(:all) do
      schema_define do
        drop_table :test_posts
      end
      Object.send(:remove_const, "TestPost")
      ActiveRecord::Base.clear_cache!
    end

    it "should explain query" do
      explain = TestPost.where(id: 1).explain
      expect(explain).to include("Cost")
      expect(explain).to include("INDEX UNIQUE SCAN")
    end

    it "should explain query with binds" do
      skip "Skip until further investigation made for #908 JRuby and #1386 for CRuby"
      pk = TestPost.columns_hash[TestPost.primary_key]
      sub = Arel::Nodes::BindParam.new.to_sql
      binds = [ActiveRecord::Relation::QueryAttribute.new(pk, 1, ActiveRecord::Type::Integer.new)]
      explain = @conn.explain(TestPost.where(TestPost.arel_table[pk.name].eq(sub)), binds)
      expect(explain).to include("Cost")
      expect(explain).to include("INDEX UNIQUE SCAN")
    end
  end

  describe "using offset and limit" do
    before(:all) do
      @conn = ActiveRecord::Base.connection
      schema_define do
        create_table :test_employees, force: true do |t|
          t.integer   :sort_order
          t.string    :first_name, limit: 20
          t.string    :last_name, limit: 20
          t.timestamps
        end
      end
      @employee = Class.new(ActiveRecord::Base) do
        self.table_name = :test_employees
      end
      i = 0
      @employee.create!(sort_order: i += 1, first_name: "Peter",   last_name: "Parker")
      @employee.create!(sort_order: i += 1, first_name: "Tony",    last_name: "Stark")
      @employee.create!(sort_order: i += 1, first_name: "Steven",  last_name: "Rogers")
      @employee.create!(sort_order: i += 1, first_name: "Bruce",   last_name: "Banner")
      @employee.create!(sort_order: i += 1, first_name: "Natasha", last_name: "Romanova")
    end

    after(:all) do
      @conn.drop_table :test_employees, if_exists: true
    end

    after(:each) do
      ActiveRecord::Base.clear_cache!
    end

    it "should return n records with limit(n)" do
      expect(@employee.limit(3).to_a.size).to be(3)
    end

    it "should return less than n records with limit(n) if there exist less than n records" do
      expect(@employee.limit(10).to_a.size).to be(5)
    end

    it "should return the records starting from offset n with offset(n)" do
      expect(@employee.order(:sort_order).first.first_name).to eq("Peter")
      expect(@employee.order(:sort_order).offset(0).first.first_name).to eq("Peter")
      expect(@employee.order(:sort_order).offset(1).first.first_name).to eq("Tony")
      expect(@employee.order(:sort_order).offset(4).first.first_name).to eq("Natasha")
    end
  end

  describe "valid_type?" do
    before(:all) do
      @conn = ActiveRecord::Base.connection
      schema_define do
        create_table :test_employees, force: true do |t|
          t.string :first_name, limit: 20
        end
      end
    end

    after(:all) do
      @conn.drop_table :test_employees, if_exists: true
    end

    it "returns true when passed a valid type" do
      column = @conn.columns("test_employees").find { |col| col.name == "first_name" }
      expect(@conn.valid_type?(column.type)).to be true
    end

    it "returns false when passed an invalid type" do
      expect(@conn.valid_type?(:foobar)).to be false
    end
  end

  describe "serialized column" do
    before(:all) do
      schema_define do
        create_table :test_serialized_columns do |t|
          t.text :serialized
        end
      end
      class ::TestSerializedColumn < ActiveRecord::Base
        serialize :serialized, Array
      end
    end

    after(:all) do
      schema_define do
        drop_table :test_serialized_columns
      end
      Object.send(:remove_const, "TestSerializedColumn")
      ActiveRecord::Base.table_name_prefix = nil
      ActiveRecord::Base.clear_cache!
    end

    before(:each) do
      set_logger
    end

    after(:each) do
      clear_logger
    end

    it "should serialize" do
      new_value = "new_value"
      serialized_column = TestSerializedColumn.new

      expect(serialized_column.serialized).to eq([])
      serialized_column.serialized << new_value
      expect(serialized_column.serialized).to eq([new_value])
      serialized_column.save
      expect(serialized_column.save!).to eq(true)

      serialized_column.reload
      expect(serialized_column.serialized).to eq([new_value])
      serialized_column.serialized = []
      expect(serialized_column.save!).to eq(true)
    end
  end

  describe "quoting" do
    before(:all) do
      schema_define do
        create_table :test_logs, force: true do |t|
          t.timestamp :send_time
        end
      end
      class TestLog < ActiveRecord::Base
        validates_uniqueness_of :send_time
      end
    end

    after(:all) do
      schema_define do
        drop_table :test_logs
      end
      Object.send(:remove_const, "TestLog")
      ActiveRecord::Base.clear_cache! if ActiveRecord::Base.respond_to?(:"clear_cache!")
    end

    it "should create records including Time"  do
      TestLog.create! send_time: Time.now + 1.seconds
      TestLog.create! send_time: Time.now + 2.seconds
      expect(TestLog.count).to eq 2
    end
  end

  describe "synonym_names" do
    before(:all) do
      schema_define do
        create_table :test_comments, force: true do |t|
          t.string :comment
        end
        add_synonym :synonym_comments, :test_comments
      end
    end

    after(:all) do
      schema_define do
        drop_table :test_comments
        remove_synonym :synonym_comments
      end
      ActiveRecord::Base.clear_cache! if ActiveRecord::Base.respond_to?(:"clear_cache!")
    end

    it "includes synonyms in data_source" do
      conn = ActiveRecord::Base.connection
      expect(conn).to be_data_source_exist("synonym_comments")
      expect(conn.data_sources).to include("synonym_comments")
    end
  end
end<|MERGE_RESOLUTION|>--- conflicted
+++ resolved
@@ -179,242 +179,6 @@
 
   end
 
-<<<<<<< HEAD
-  describe "reserved words column quoting" do
-
-    before(:all) do
-      schema_define do
-        create_table :test_reserved_words do |t|
-          t.string      :varchar2
-          t.integer     :integer
-          t.text        :comment
-        end
-      end
-      class ::TestReservedWord < ActiveRecord::Base; end
-    end
-
-    after(:all) do
-      schema_define do
-        drop_table :test_reserved_words
-      end
-      Object.send(:remove_const, "TestReservedWord")
-      ActiveRecord::Base.table_name_prefix = nil
-      ActiveRecord::Base.clear_cache!
-    end
-
-    before(:each) do
-      set_logger
-    end
-
-    after(:each) do
-      clear_logger
-    end
-
-    it "should create table" do
-      [:varchar2, :integer, :comment].each do |attr|
-        expect(TestReservedWord.columns_hash[attr.to_s].name).to eq(attr.to_s)
-      end
-    end
-
-    it "should create record" do
-      attrs = {
-        varchar2: "dummy",
-        integer: 1,
-        comment: "dummy"
-      }
-      record = TestReservedWord.create!(attrs)
-      record.reload
-      attrs.each do |k, v|
-        expect(record.send(k)).to eq(v)
-      end
-    end
-
-    it "should remove double quotes in column quoting" do
-      expect(ActiveRecord::Base.connection.quote_column_name('aaa "bbb" ccc')).to eq('"aaa bbb ccc"')
-    end
-
-  end
-
-  describe "valid table names" do
-    before(:all) do
-      @adapter = ActiveRecord::ConnectionAdapters::OracleEnhanced::Quoting
-    end
-
-    it "should be valid with letters and digits" do
-      expect(@adapter.valid_table_name?("abc_123")).to be_truthy
-    end
-
-    it "should be valid with schema name" do
-      expect(@adapter.valid_table_name?("abc_123.def_456")).to be_truthy
-    end
-
-    it "should be valid with schema name and object name in different case" do
-      expect(@adapter.valid_table_name?("TEST_DBA.def_456")).to be_truthy
-    end
-
-    it "should be valid with $ in name" do
-      expect(@adapter.valid_table_name?("sys.v$session")).to be_truthy
-    end
-
-    it "should be valid with upcase schema name" do
-      expect(@adapter.valid_table_name?("ABC_123.DEF_456")).to be_truthy
-    end
-
-    it "should be valid with irregular schema name and database links" do
-      expect(@adapter.valid_table_name?('abc$#_123.abc$#_123@abc$#@._123')).to be_truthy
-    end
-
-    it "should not be valid with two dots in name" do
-      expect(@adapter.valid_table_name?("abc_123.def_456.ghi_789")).to be_falsey
-    end
-
-    it "should not be valid with invalid characters" do
-      expect(@adapter.valid_table_name?("warehouse-things")).to be_falsey
-    end
-
-    it "should not be valid with for camel-case" do
-      expect(@adapter.valid_table_name?("Abc")).to be_falsey
-      expect(@adapter.valid_table_name?("aBc")).to be_falsey
-      expect(@adapter.valid_table_name?("abC")).to be_falsey
-    end
-
-    it "should not be valid for names > 128 characters" do
-      expect(@adapter.valid_table_name?("a" * 129)).to be_falsey
-    end
-
-    it "should not be valid for schema names > 30 characters" do
-      expect(@adapter.valid_table_name?(("a" * 129) + ".validname")).to be_falsey
-    end
-
-    it "should not be valid for database links > 128 characters" do
-      expect(@adapter.valid_table_name?("name@" + "a" * 129)).to be_falsey
-    end
-
-    it "should not be valid for names that do not begin with alphabetic characters" do
-      expect(@adapter.valid_table_name?("1abc")).to be_falsey
-      expect(@adapter.valid_table_name?("_abc")).to be_falsey
-      expect(@adapter.valid_table_name?("abc.1xyz")).to be_falsey
-      expect(@adapter.valid_table_name?("abc._xyz")).to be_falsey
-    end
-  end
-
-  describe "table quoting" do
-
-    def create_warehouse_things_table
-      ActiveRecord::Schema.define do
-        suppress_messages do
-          create_table "warehouse-things" do |t|
-            t.string      :name
-            t.integer     :foo
-          end
-        end
-      end
-    end
-
-    def create_camel_case_table
-      ActiveRecord::Schema.define do
-        suppress_messages do
-          create_table "CamelCase" do |t|
-            t.string      :name
-            t.integer     :foo
-          end
-        end
-      end
-    end
-
-    before(:all) do
-      @conn = ActiveRecord::Base.connection
-    end
-
-    after(:each) do
-      ActiveRecord::Schema.define do
-        suppress_messages do
-          drop_table "warehouse-things", if_exists: true
-          drop_table "CamelCase", if_exists: true
-        end
-      end
-      Object.send(:remove_const, "WarehouseThing") rescue nil
-      Object.send(:remove_const, "CamelCase") rescue nil
-    end
-
-    it "should allow creation of a table with non alphanumeric characters" do
-      create_warehouse_things_table
-      class ::WarehouseThing < ActiveRecord::Base
-        self.table_name = "warehouse-things"
-      end
-
-      wh = WarehouseThing.create!(name: "Foo", foo: 2)
-      expect(wh.id).not_to be_nil
-
-      expect(@conn.tables).to include("warehouse-things")
-    end
-
-    it "should allow creation of a table with CamelCase name" do
-      create_camel_case_table
-      class ::CamelCase < ActiveRecord::Base
-        self.table_name = "CamelCase"
-      end
-
-      cc = CamelCase.create!(name: "Foo", foo: 2)
-      expect(cc.id).not_to be_nil
-
-      expect(@conn.tables).to include("CamelCase")
-    end
-
-    it "properly quotes database links" do
-      expect(@conn.quote_table_name("asdf@some.link")).to eq('"ASDF"@"SOME.LINK"')
-    end
-=======
-  describe "access table over database link" do
-    before(:all) do
-      @conn = ActiveRecord::Base.connection
-      @db_link = "db_link"
-      @sys_conn = ActiveRecord::Base.oracle_enhanced_connection(SYSTEM_CONNECTION_PARAMS)
-      @sys_conn.drop_table :test_posts, if_exists: true
-      @sys_conn.create_table :test_posts do |t|
-        t.string      :title
-        # cannot update LOBs over database link
-        t.string      :body
-        t.timestamps null: true
-      end
-      @db_link_username = SYSTEM_CONNECTION_PARAMS[:username]
-      @db_link_password = SYSTEM_CONNECTION_PARAMS[:password]
-      @db_link_database = SYSTEM_CONNECTION_PARAMS[:database]
-      @conn.execute "DROP DATABASE LINK #{@db_link}" rescue nil
-      @conn.execute "CREATE DATABASE LINK #{@db_link} CONNECT TO #{@db_link_username} IDENTIFIED BY \"#{@db_link_password}\" USING '#{@db_link_database}'"
-      @conn.execute "CREATE OR REPLACE SYNONYM test_posts FOR test_posts@#{@db_link}"
-      @conn.execute "CREATE OR REPLACE SYNONYM test_posts_seq FOR test_posts_seq@#{@db_link}"
-      class ::TestPost < ActiveRecord::Base
-      end
-      TestPost.table_name = "test_posts"
-    end
-
-    after(:all) do
-      @conn.execute "DROP SYNONYM test_posts"
-      @conn.execute "DROP SYNONYM test_posts_seq"
-      @conn.execute "DROP DATABASE LINK #{@db_link}" rescue nil
-      @sys_conn.drop_table :test_posts, if_exists: true
-      Object.send(:remove_const, "TestPost") rescue nil
-      ActiveRecord::Base.clear_cache!
-    end
-
-    it "should verify database link" do
-      @conn.select_value("select * from dual@#{@db_link}") == "X"
-    end
-
-    it "should get column names" do
-      expect(TestPost.column_names).to eq(["id", "title", "body", "created_at", "updated_at"])
-    end
-
-    it "should create record" do
-      p = TestPost.create(title: "Title", body: "Body")
-      expect(p.id).not_to be_nil
-      expect(TestPost.find(p.id)).not_to be_nil
-    end
-
->>>>>>> d3a548fe
-  end
-
   describe "session information" do
     before(:all) do
       @conn = ActiveRecord::Base.connection
