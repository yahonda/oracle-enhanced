--- conflicted
+++ resolved
@@ -40,82 +40,7 @@
   before(:all) do
     ActiveRecord::Base.establish_connection(CONNECTION_PARAMS)
   end
-<<<<<<< HEAD
-  
-=======
-
-  describe "ignore specified table columns" do
-    before(:all) do
-      @conn = ActiveRecord::Base.connection
-      @conn.execute "DROP TABLE test_employees" rescue nil
-      @conn.execute <<-SQL
-        CREATE TABLE test_employees (
-          id            NUMBER PRIMARY KEY,
-          first_name    VARCHAR2(20),
-          last_name     VARCHAR2(25),
-          email         VARCHAR2(25),
-          phone_number  VARCHAR2(20),
-          hire_date     DATE,
-          job_id        NUMBER,
-          salary        NUMBER,
-          commission_pct  NUMBER(2,2),
-          manager_id    NUMBER(6),
-          department_id NUMBER(4,0),
-          created_at    DATE
-        )
-      SQL
-      @conn.execute "DROP SEQUENCE test_employees_seq" rescue nil
-      @conn.execute <<-SQL
-        CREATE SEQUENCE test_employees_seq  MINVALUE 1
-          INCREMENT BY 1 START WITH 1 CACHE 20 NOORDER NOCYCLE
-      SQL
-    end
-
-    after(:all) do
-      @conn.execute "DROP TABLE test_employees"
-      @conn.execute "DROP SEQUENCE test_employees_seq"
-    end
-
-    after(:each) do
-      Object.send(:remove_const, "TestEmployee")
-      ActiveRecord::Base.connection.clear_ignored_table_columns
-      ActiveRecord::Base.clear_cache! if ActiveRecord::Base.respond_to?(:"clear_cache!")
-    end
-
-    it "should ignore specified table columns" do
-      class ::TestEmployee < ActiveRecord::Base
-        ignore_table_columns  :phone_number, :hire_date
-      end
-      expect(TestEmployee.connection.columns('test_employees').select{|c| ['phone_number','hire_date'].include?(c.name) }).to be_empty
-    end
-
-    it "should ignore specified table columns specified in several lines" do
-      class ::TestEmployee < ActiveRecord::Base
-        ignore_table_columns  :phone_number
-        ignore_table_columns  :hire_date
-      end
-      expect(TestEmployee.connection.columns('test_employees').select{|c| ['phone_number','hire_date'].include?(c.name) }).to be_empty
-    end
-
-    it "should not ignore unspecified table columns" do
-      class ::TestEmployee < ActiveRecord::Base
-        ignore_table_columns  :phone_number, :hire_date
-      end
-      expect(TestEmployee.connection.columns('test_employees').select{|c| c.name == 'email' }).not_to be_empty
-    end
-
-    it "should ignore specified table columns in other connection" do
-      class ::TestEmployee < ActiveRecord::Base
-        ignore_table_columns  :phone_number, :hire_date
-      end
-      # establish other connection
-      other_conn = ActiveRecord::Base.oracle_enhanced_connection(CONNECTION_PARAMS)
-      expect(other_conn.columns('test_employees').select{|c| ['phone_number','hire_date'].include?(c.name) }).to be_empty
-    end
-
-  end
-
->>>>>>> 75ff17e0
+
   describe "cache table columns" do
     before(:all) do
       @conn = ActiveRecord::Base.connection
