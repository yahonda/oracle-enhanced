Gem::Specification.new do |s|
  s.name = %q{activerecord-oracle_enhanced-adapter}
  s.version = "1.7.2"

  s.required_rubygems_version = Gem::Requirement.new(">= 0") if s.respond_to? :required_rubygems_version=
  s.required_ruby_version     = '>= 2.2.2'
  s.license = 'MIT'
  s.authors = [%q{Raimonds Simanovskis}]
  s.date = %q{2016-09-19}
  s.description = %q{Oracle "enhanced" ActiveRecord adapter contains useful additional methods for working with new and legacy Oracle databases.
This adapter is superset of original ActiveRecord Oracle adapter.
}
  s.email = %q{raimonds.simanovskis@gmail.com}
  s.extra_rdoc_files = [
    "README.md"
  ]
  s.files = [
    ".rspec",
    "Gemfile",
    "History.md",
    "License.txt",
    "README.md",
    "RUNNING_TESTS.md",
    "Rakefile",
    "VERSION",
    "activerecord-oracle_enhanced-adapter.gemspec",
    "lib/active_record/connection_adapters/emulation/oracle_adapter.rb",
    "lib/active_record/connection_adapters/oracle_enhanced_adapter.rb",
    "lib/active_record/connection_adapters/oracle_enhanced/column.rb",
    "lib/active_record/connection_adapters/oracle_enhanced/column_dumper.rb",
    "lib/active_record/connection_adapters/oracle_enhanced/connection.rb",
    "lib/active_record/connection_adapters/oracle_enhanced/context_index.rb",
    "lib/active_record/connection_adapters/oracle_enhanced/cpk.rb",
    "lib/active_record/connection_adapters/oracle_enhanced/database_statements.rb",
    "lib/active_record/connection_adapters/oracle_enhanced/database_tasks.rb",
    "lib/active_record/connection_adapters/oracle_enhanced/jdbc_connection.rb",
    "lib/active_record/connection_adapters/oracle_enhanced/jdbc_quoting.rb",
    "lib/active_record/connection_adapters/oracle_enhanced/oci_connection.rb",
    "lib/active_record/connection_adapters/oracle_enhanced/oci_quoting.rb",
    "lib/active_record/connection_adapters/oracle_enhanced/procedures.rb",
    "lib/active_record/connection_adapters/oracle_enhanced/quoting.rb",
    "lib/active_record/connection_adapters/oracle_enhanced/schema_creation.rb",
    "lib/active_record/connection_adapters/oracle_enhanced/schema_definitions.rb",
    "lib/active_record/connection_adapters/oracle_enhanced/schema_dumper.rb",
    "lib/active_record/connection_adapters/oracle_enhanced/schema_statements.rb",
    "lib/active_record/connection_adapters/oracle_enhanced/schema_statements_ext.rb",
    "lib/active_record/connection_adapters/oracle_enhanced/structure_dump.rb",
    "lib/active_record/connection_adapters/oracle_enhanced/version.rb",
    "lib/active_record/oracle_enhanced/type/boolean.rb",
    "lib/active_record/oracle_enhanced/type/integer.rb",
    "lib/active_record/oracle_enhanced/type/national_character_string.rb",
    "lib/active_record/oracle_enhanced/type/raw.rb",
    "lib/active_record/oracle_enhanced/type/string.rb",
    "lib/active_record/oracle_enhanced/type/text.rb",
    "lib/activerecord-oracle_enhanced-adapter.rb",
    "spec/active_record/connection_adapters/oracle_enhanced_adapter_spec.rb",
    "spec/active_record/connection_adapters/oracle_enhanced_connection_spec.rb",
    "spec/active_record/connection_adapters/oracle_enhanced_context_index_spec.rb",
    "spec/active_record/connection_adapters/oracle_enhanced_cpk_spec.rb",
    "spec/active_record/connection_adapters/oracle_enhanced_database_tasks_spec.rb",
    "spec/active_record/connection_adapters/oracle_enhanced_data_types_spec.rb",
    "spec/active_record/connection_adapters/oracle_enhanced_dbms_output_spec.rb",
    "spec/active_record/connection_adapters/oracle_enhanced_dirty_spec.rb",
    "spec/active_record/connection_adapters/oracle_enhanced_emulate_oracle_adapter_spec.rb",
    "spec/active_record/connection_adapters/oracle_enhanced_procedures_spec.rb",
    "spec/active_record/connection_adapters/oracle_enhanced_schema_dump_spec.rb",
    "spec/active_record/connection_adapters/oracle_enhanced_schema_statements_spec.rb",
    "spec/active_record/connection_adapters/oracle_enhanced_structure_dump_spec.rb",
    "spec/spec_helper.rb"
  ]
  s.homepage = %q{http://github.com/rsim/oracle-enhanced}
  s.require_paths = [%q{lib}]
  s.summary = %q{Oracle enhanced adapter for ActiveRecord}
  s.test_files = [
    "spec/active_record/connection_adapters/oracle_enhanced_adapter_spec.rb",
    "spec/active_record/connection_adapters/oracle_enhanced_connection_spec.rb",
    "spec/active_record/connection_adapters/oracle_enhanced_context_index_spec.rb",
    "spec/active_record/connection_adapters/oracle_enhanced_cpk_spec.rb",
    "spec/active_record/connection_adapters/oracle_enhanced_database_tasks_spec.rb",
    "spec/active_record/connection_adapters/oracle_enhanced_data_types_spec.rb",
    "spec/active_record/connection_adapters/oracle_enhanced_dbms_output_spec.rb",
    "spec/active_record/connection_adapters/oracle_enhanced_dirty_spec.rb",
    "spec/active_record/connection_adapters/oracle_enhanced_emulate_oracle_adapter_spec.rb",
    "spec/active_record/connection_adapters/oracle_enhanced_procedures_spec.rb",
    "spec/active_record/connection_adapters/oracle_enhanced_schema_dump_spec.rb",
    "spec/active_record/connection_adapters/oracle_enhanced_schema_statements_spec.rb",
    "spec/active_record/connection_adapters/oracle_enhanced_structure_dump_spec.rb",
    "spec/spec_helper.rb"
  ]
  s.add_runtime_dependency(%q<activerecord>, ["~> 5.1.0.alpha"])
  s.add_runtime_dependency(%q<arel>, ["~> 7.1.0"])
  s.add_runtime_dependency(%q<ruby-plsql>, [">= 0.5.0"])
<<<<<<< HEAD
  s.add_runtime_dependency(%q<ruby-oci8>, [">= 2.2.0"]) if !defined?(RUBY_ENGINE) || RUBY_ENGINE == 'ruby'
=======
  s.license = 'MIT'
>>>>>>> b2e334f5
end
<|MERGE_RESOLUTION|>--- conflicted
+++ resolved
@@ -90,9 +90,4 @@
   s.add_runtime_dependency(%q<activerecord>, ["~> 5.1.0.alpha"])
   s.add_runtime_dependency(%q<arel>, ["~> 7.1.0"])
   s.add_runtime_dependency(%q<ruby-plsql>, [">= 0.5.0"])
-<<<<<<< HEAD
-  s.add_runtime_dependency(%q<ruby-oci8>, [">= 2.2.0"]) if !defined?(RUBY_ENGINE) || RUBY_ENGINE == 'ruby'
-=======
-  s.license = 'MIT'
->>>>>>> b2e334f5
 end
