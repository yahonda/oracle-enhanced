--- conflicted
+++ resolved
@@ -874,11 +874,7 @@
 
       # Default tablespace name of current user
       def default_tablespace
-<<<<<<< HEAD
-        select_value("SELECT LOWER(default_tablespace) FROM user_users")
-=======
         select_value("SELECT LOWER(default_tablespace) FROM user_users WHERE username = SYS_CONTEXT('userenv', 'current_schema')")
->>>>>>> 20a91903
       end
 
       def tables(name = nil) #:nodoc:
