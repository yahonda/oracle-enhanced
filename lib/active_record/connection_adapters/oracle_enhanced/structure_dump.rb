--- conflicted
+++ resolved
@@ -80,12 +80,8 @@
               ON a.constraint_name = c.constraint_name
            WHERE c.table_name = '#{table.upcase}'
              AND c.constraint_type = 'P'
-<<<<<<< HEAD
              AND a.owner = c.owner
-             AND c.owner = SYS_CONTEXT('userenv', 'session_user')
-=======
              AND c.owner = SYS_CONTEXT('userenv', 'current_schema')
->>>>>>> 20a91903
         SQL
         pks.each do |row|
           opts[:name] = row['constraint_name']
@@ -103,12 +99,8 @@
               ON a.constraint_name = c.constraint_name
            WHERE c.table_name = '#{table.upcase}'
              AND c.constraint_type = 'U'
-<<<<<<< HEAD
              AND a.owner = c.owner
-             AND c.owner = SYS_CONTEXT('userenv', 'session_user')
-=======
              AND c.owner = SYS_CONTEXT('userenv', 'current_schema')
->>>>>>> 20a91903
         SQL
         uks.each do |uk|
           keys[uk['constraint_name']] ||= []
