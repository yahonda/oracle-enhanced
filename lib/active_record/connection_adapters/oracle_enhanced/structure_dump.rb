--- conflicted
+++ resolved
@@ -5,14 +5,8 @@
       STATEMENT_TOKEN = "\n\n/\n\n"
 
       def structure_dump #:nodoc:
-<<<<<<< HEAD
-        structure = select_values("SELECT sequence_name FROM all_sequences
-                                  where sequence_owner = SYS_CONTEXT('userenv', 'session_user') and sequence_name not like 'ISEQ$$%' ORDER BY 1").map do |seq|
-          "CREATE SEQUENCE \"#{seq}\""
-=======
-        structure = select("SELECT sequence_name, min_value, max_value, increment_by, order_flag, cycle_flag FROM all_sequences where sequence_owner = SYS_CONTEXT('userenv', 'session_user') ORDER BY 1").map do |result|
+        structure = select("SELECT sequence_name, min_value, max_value, increment_by, order_flag, cycle_flag FROM all_sequences where sequence_owner = SYS_CONTEXT('userenv', 'session_user') and sequence_name not like 'ISEQ$$%' ORDER BY 1").map do |result|
           "CREATE SEQUENCE #{quote_table_name(result["sequence_name"])} MINVALUE #{result["min_value"]} MAXVALUE #{result["max_value"]} INCREMENT BY #{result["increment_by"]} #{result["order_flag"] == 'Y' ? "ORDER" : "NOORDER"} #{result["cycle_flag"] == 'Y' ? "CYCLE" : "NOCYCLE"}"
->>>>>>> c859a20e
         end
         select_values("SELECT table_name FROM all_tables t
                     WHERE owner = SYS_CONTEXT('userenv', 'current_schema') AND secondary = 'N'
