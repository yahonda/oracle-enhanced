# frozen_string_literal: true

module ActiveRecord
  module ConnectionAdapters
    # interface independent methods
    module OracleEnhanced
      class Connection #:nodoc:
        def self.create(config)
          case ORACLE_ENHANCED_CONNECTION
          when :oci
            OracleEnhanced::OCIConnection.new(config)
          when :jdbc
            OracleEnhanced::JDBCConnection.new(config)
          else
            nil
          end
        end

        attr_reader :raw_connection

<<<<<<< HEAD
      # Oracle column names by default are case-insensitive, but treated as upcase;
      # for neatness, we'll downcase within Rails. EXCEPT that folks CAN quote
      # their column names when creating Oracle tables, which makes then case-sensitive.
      # I don't know anybody who does this, but we'll handle the theoretical case of a
      # camelCase column name. I imagine other dbs handle this different, since there's a
      # unit test that's currently failing test_oci.
      def oracle_downcase(column_name)
        return nil if column_name.nil?
        column_name =~ /[a-z]/ ? column_name : column_name.downcase
      end

      # Used always by JDBC connection as well by OCI connection when describing tables over database link
      def describe(name)
        name = name.to_s
        if name.include?("@")
          raise ArgumentError "db link is not supported"
        else
          default_owner = @owner
        end
        real_name = ActiveRecord::ConnectionAdapters::OracleEnhanced::Quoting.valid_table_name?(name) ? name.upcase : name
        if real_name.include?(".")
          table_owner, table_name = real_name.split(".")
        else
          table_owner, table_name = default_owner, real_name
=======
        # Oracle column names by default are case-insensitive, but treated as upcase;
        # for neatness, we'll downcase within Rails. EXCEPT that folks CAN quote
        # their column names when creating Oracle tables, which makes then case-sensitive.
        # I don't know anybody who does this, but we'll handle the theoretical case of a
        # camelCase column name. I imagine other dbs handle this different, since there's a
        # unit test that's currently failing test_oci.
        def oracle_downcase(column_name)
          return nil if column_name.nil?
          column_name =~ /[a-z]/ ? column_name : column_name.downcase
>>>>>>> 8fb1d77b
        end

        # Used always by JDBC connection as well by OCI connection when describing tables over database link
        def describe(name)
          name = name.to_s
          if name.include?("@")
            name, db_link = name.split("@")
            default_owner = select_value("SELECT username FROM all_db_links WHERE db_link = '#{db_link.upcase}'")
            db_link = "@#{db_link}"
          else
            db_link = nil
            default_owner = @owner
          end
          real_name = ActiveRecord::ConnectionAdapters::OracleEnhanced::Quoting.valid_table_name?(name) ? name.upcase : name
          if real_name.include?(".")
            table_owner, table_name = real_name.split(".")
          else
            table_owner, table_name = default_owner, real_name
          end
          sql = <<-SQL
          SELECT owner, table_name, 'TABLE' name_type
          FROM all_tables
          WHERE owner = '#{table_owner}'
            AND table_name = '#{table_name}'
          UNION ALL
          SELECT owner, view_name table_name, 'VIEW' name_type
          FROM all_views
          WHERE owner = '#{table_owner}'
            AND view_name = '#{table_name}'
          UNION ALL
          SELECT table_owner, DECODE(db_link, NULL, table_name, table_name||'@'||db_link), 'SYNONYM' name_type
          FROM all_synonyms
          WHERE owner = '#{table_owner}'
            AND synonym_name = '#{table_name}'
          UNION ALL
          SELECT table_owner, DECODE(db_link, NULL, table_name, table_name||'@'||db_link), 'SYNONYM' name_type
          FROM all_synonyms
          WHERE owner = 'PUBLIC'
            AND synonym_name = '#{real_name}'
        SQL
<<<<<<< HEAD
        if result = select_one(sql)
          case result["name_type"]
          when "SYNONYM"
            describe("#{result['owner'] && "#{result['owner']}."}#{result['table_name']}")
          else
            [result["owner"], result["table_name"]]
=======
          if result = select_one(sql)
            case result["name_type"]
            when "SYNONYM"
              describe("#{result['owner'] && "#{result['owner']}."}#{result['table_name']}#{db_link}")
            else
              db_link ? [result["owner"], result["table_name"], db_link] : [result["owner"], result["table_name"]]
            end
          else
            raise OracleEnhanced::ConnectionException, %Q{"DESC #{name}" failed; does it exist?}
>>>>>>> 8fb1d77b
          end
        end

        # Returns a record hash with the column names as keys and column values
        # as values.
        def select_one(arel, name = nil, binds = [])
          result = select(arel)
          result.first if result
        end

        # Returns a single value from a record
        def select_value(arel, name = nil, binds = [])
          if result = select_one(arel)
            result.values.first
          end
        end

        # Returns an array of the values of the first column in a select:
        #   select_values("SELECT id FROM companies LIMIT 3") => [1,2,3]
        def select_values(arel, name = nil, binds = [])
          result = select(arel, name = nil)
          result.map { |r| r.values.first }
        end
      end

      # Returns array with major and minor version of database (e.g. [12, 1])
      def database_version
        raise NoMethodError, "Not implemented for this raw driver"
      end
      class ConnectionException < StandardError #:nodoc:
      end
    end
  end
end

# if MRI or YARV
if !defined?(RUBY_ENGINE) || RUBY_ENGINE == "ruby"
  ORACLE_ENHANCED_CONNECTION = :oci
  require "active_record/connection_adapters/oracle_enhanced/oci_connection"
# if JRuby
elsif RUBY_ENGINE == "jruby"
  ORACLE_ENHANCED_CONNECTION = :jdbc
  require "active_record/connection_adapters/oracle_enhanced/jdbc_connection"
else
  raise "Unsupported Ruby engine #{RUBY_ENGINE}"
end<|MERGE_RESOLUTION|>--- conflicted
+++ resolved
@@ -18,32 +18,6 @@
 
         attr_reader :raw_connection
 
-<<<<<<< HEAD
-      # Oracle column names by default are case-insensitive, but treated as upcase;
-      # for neatness, we'll downcase within Rails. EXCEPT that folks CAN quote
-      # their column names when creating Oracle tables, which makes then case-sensitive.
-      # I don't know anybody who does this, but we'll handle the theoretical case of a
-      # camelCase column name. I imagine other dbs handle this different, since there's a
-      # unit test that's currently failing test_oci.
-      def oracle_downcase(column_name)
-        return nil if column_name.nil?
-        column_name =~ /[a-z]/ ? column_name : column_name.downcase
-      end
-
-      # Used always by JDBC connection as well by OCI connection when describing tables over database link
-      def describe(name)
-        name = name.to_s
-        if name.include?("@")
-          raise ArgumentError "db link is not supported"
-        else
-          default_owner = @owner
-        end
-        real_name = ActiveRecord::ConnectionAdapters::OracleEnhanced::Quoting.valid_table_name?(name) ? name.upcase : name
-        if real_name.include?(".")
-          table_owner, table_name = real_name.split(".")
-        else
-          table_owner, table_name = default_owner, real_name
-=======
         # Oracle column names by default are case-insensitive, but treated as upcase;
         # for neatness, we'll downcase within Rails. EXCEPT that folks CAN quote
         # their column names when creating Oracle tables, which makes then case-sensitive.
@@ -53,18 +27,14 @@
         def oracle_downcase(column_name)
           return nil if column_name.nil?
           column_name =~ /[a-z]/ ? column_name : column_name.downcase
->>>>>>> 8fb1d77b
         end
 
         # Used always by JDBC connection as well by OCI connection when describing tables over database link
         def describe(name)
           name = name.to_s
           if name.include?("@")
-            name, db_link = name.split("@")
-            default_owner = select_value("SELECT username FROM all_db_links WHERE db_link = '#{db_link.upcase}'")
-            db_link = "@#{db_link}"
+            raise ArgumentError "db link is not supported"
           else
-            db_link = nil
             default_owner = @owner
           end
           real_name = ActiveRecord::ConnectionAdapters::OracleEnhanced::Quoting.valid_table_name?(name) ? name.upcase : name
@@ -93,25 +63,16 @@
           FROM all_synonyms
           WHERE owner = 'PUBLIC'
             AND synonym_name = '#{real_name}'
-        SQL
-<<<<<<< HEAD
-        if result = select_one(sql)
-          case result["name_type"]
-          when "SYNONYM"
-            describe("#{result['owner'] && "#{result['owner']}."}#{result['table_name']}")
-          else
-            [result["owner"], result["table_name"]]
-=======
+          SQL
           if result = select_one(sql)
             case result["name_type"]
             when "SYNONYM"
-              describe("#{result['owner'] && "#{result['owner']}."}#{result['table_name']}#{db_link}")
+              describe("#{result['owner'] && "#{result['owner']}."}#{result['table_name']}")
             else
-              db_link ? [result["owner"], result["table_name"], db_link] : [result["owner"], result["table_name"]]
+              [result["owner"], result["table_name"]]
             end
           else
             raise OracleEnhanced::ConnectionException, %Q{"DESC #{name}" failed; does it exist?}
->>>>>>> 8fb1d77b
           end
         end
 
@@ -135,11 +96,11 @@
           result = select(arel, name = nil)
           result.map { |r| r.values.first }
         end
-      end
 
-      # Returns array with major and minor version of database (e.g. [12, 1])
-      def database_version
-        raise NoMethodError, "Not implemented for this raw driver"
+        # Returns array with major and minor version of database (e.g. [12, 1])
+        def database_version
+          raise NoMethodError, "Not implemented for this raw driver"
+        end
       end
       class ConnectionException < StandardError #:nodoc:
       end
