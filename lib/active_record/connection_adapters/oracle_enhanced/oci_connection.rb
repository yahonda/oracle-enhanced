# frozen_string_literal: true

require "delegate"

begin
  require "oci8"
rescue LoadError => e
  # OCI8 driver is unavailable or failed to load a required library.
  raise LoadError, "ERROR: '#{e.message}'. "\
    "ActiveRecord oracle_enhanced adapter could not load ruby-oci8 library. "\
    "You may need install ruby-oci8 gem."
end

# check ruby-oci8 version
required_oci8_version = [2, 2, 4]
oci8_version_ints = OCI8::VERSION.scan(/\d+/).map { |s| s.to_i }
if (oci8_version_ints <=> required_oci8_version) < 0
  $stderr.puts <<-EOS.strip_heredoc
    "ERROR: ruby-oci8 version #{OCI8::VERSION} is too old. Please install ruby-oci8 version #{required_oci8_version.join('.')} or later."
  EOS

  exit!
end

module ActiveRecord
  module ConnectionAdapters
    # OCI database interface for MRI
    module OracleEnhanced
      class OCIConnection < OracleEnhanced::Connection #:nodoc:
        def initialize(config)
          @raw_connection = OCI8EnhancedAutoRecover.new(config, OracleEnhancedOCIFactory)
          # default schema owner
          @owner = config[:schema]
          @owner ||= config[:username]
          @owner = @owner.to_s.upcase
        end

        def raw_oci_connection
          if @raw_connection.is_a? OCI8
            @raw_connection
          # ActiveRecord Oracle enhanced adapter puts OCI8EnhancedAutoRecover wrapper around OCI8
          # in this case we need to pass original OCI8 connection
          else
            @raw_connection.instance_variable_get(:@connection)
          end
        end

        def auto_retry
          @raw_connection.auto_retry if @raw_connection
        end

        def auto_retry=(value)
          @raw_connection.auto_retry = value if @raw_connection
        end

        def logoff
          @raw_connection.logoff
          @raw_connection.active = false
        end

        def commit
          @raw_connection.commit
        end

        def rollback
          @raw_connection.rollback
        end

        def autocommit?
          @raw_connection.autocommit?
        end

        def autocommit=(value)
          @raw_connection.autocommit = value
        end

        # Checks connection, returns true if active. Note that ping actively
        # checks the connection, while #active? simply returns the last
        # known state.
        def ping
          @raw_connection.ping
        rescue OCIException => e
          raise OracleEnhanced::ConnectionException, e.message
        end

        def active?
          @raw_connection.active?
        end

        def reset!
          @raw_connection.reset!
        rescue OCIException => e
          raise OracleEnhanced::ConnectionException, e.message
        end

        def exec(sql, *bindvars, &block)
          @raw_connection.exec(sql, *bindvars, &block)
        end

        def returning_clause(quoted_pk)
          " RETURNING #{quoted_pk} INTO :insert_id"
        end

        # execute sql with RETURNING ... INTO :insert_id
        # and return :insert_id value
        def exec_with_returning(sql)
          cursor = @raw_connection.parse(sql)
          cursor.bind_param(":insert_id", nil, Integer)
          cursor.exec
          cursor[":insert_id"]
        ensure
          cursor.close rescue nil
        end

        def prepare(sql)
          Cursor.new(self, @raw_connection.parse(sql))
        end

        class Cursor
          def initialize(connection, raw_cursor)
            @connection = connection
            @raw_cursor = raw_cursor
          end

          def bind_params(*bind_vars)
            index = 1
            bind_vars.flatten.each do |var|
              if Hash === var
                var.each { |key, val| bind_param key, val }
              else
                bind_param index, var
                index += 1
              end
            end
          end

          def bind_param(position, value)
            case value
            when ActiveRecord::OracleEnhanced::Type::Raw
              @raw_cursor.bind_param(position, ActiveRecord::ConnectionAdapters::OracleEnhanced::Quoting.encode_raw(value))
            when ActiveModel::Type::Decimal
              @raw_cursor.bind_param(position, BigDecimal.new(value.to_s))
            when NilClass
              @raw_cursor.bind_param(position, nil, String)
            else
              @raw_cursor.bind_param(position, value)
            end
          end

          def bind_returning_param(position, bind_type)
            @raw_cursor.bind_param(position, nil, bind_type)
          end

          def exec
            @raw_cursor.exec
          end

          def exec_update
            @raw_cursor.exec
          end

          def get_col_names
            @raw_cursor.get_col_names
          end

          def fetch(options = {})
            if row = @raw_cursor.fetch
              get_lob_value = options[:get_lob_value]
              row.map do |col|
                @connection.typecast_result_value(col, get_lob_value)
              end
            end
          end

          def get_returning_param(position, type)
            @raw_cursor[position]
          end

          def close
            @raw_cursor.close
          end
        end

        def select(sql, name = nil, return_column_names = false)
          cursor = @raw_connection.exec(sql)
          cols = []
          # Ignore raw_rnum_ which is used to simulate LIMIT and OFFSET
          cursor.get_col_names.each do |col_name|
            col_name = oracle_downcase(col_name)
            cols << col_name unless col_name == "raw_rnum_"
          end
          # Reuse the same hash for all rows
          column_hash = {}
          cols.each { |c| column_hash[c] = nil }
          rows = []
          get_lob_value = !(name == "Writable Large Object")

          while row = cursor.fetch
            hash = column_hash.dup

            cols.each_with_index do |col, i|
              hash[col] = typecast_result_value(row[i], get_lob_value)
            end

            rows << hash
          end

          return_column_names ? [rows, cols] : rows
        ensure
          cursor.close if cursor
        end

        def write_lob(lob, value, is_binary = false)
          lob.write value
        end

        def describe(name)
          # fall back to SELECT based describe if using database link
          return super if name.to_s.include?("@")
          quoted_name = ActiveRecord::ConnectionAdapters::OracleEnhanced::Quoting.valid_table_name?(name) ? name : "\"#{name}\""
          @raw_connection.describe(quoted_name)
        rescue OCIException => e
          if e.code == 4043
            raise OracleEnhanced::ConnectionException, %Q{"DESC #{name}" failed; does it exist?}
          else
            # fall back to SELECT which can handle synonyms to database links
            super
          end
        end

        # Return OCIError error code
        def error_code(exception)
          case exception
          when OCIError
            exception.code
          else
            nil
          end
        end

        def typecast_result_value(value, get_lob_value)
          case value
          when Integer
            value
          when String
            value
          when Float, BigDecimal
            # return Integer if value is integer (to avoid issues with _before_type_cast values for id attributes)
            value == (v_to_i = value.to_i) ? v_to_i : value
          when OraNumber
            # change OraNumber value (returned in early versions of ruby-oci8 2.0.x) to BigDecimal
            value == (v_to_i = value.to_i) ? v_to_i : BigDecimal.new(value.to_s)
          when OCI8::LOB
            if get_lob_value
              data = value.read || ""     # if value.read returns nil, then we have an empty_clob() i.e. an empty string
              # In Ruby 1.9.1 always change encoding to ASCII-8BIT for binaries
              data.force_encoding("ASCII-8BIT") if data.respond_to?(:force_encoding) && value.is_a?(OCI8::BLOB)
              data
            else
              value
            end
          when Time, DateTime
            create_time_with_default_timezone(value)
          else
            value
          end
        end

        def database_version
          @database_version ||= (version = raw_connection.oracle_server_version) && [version.major, version.minor]
        end

      private

        def date_without_time?(value)
          case value
          when OraDate
            value.hour == 0 && value.minute == 0 && value.second == 0
          else
            value.hour == 0 && value.min == 0 && value.sec == 0
          end
        end

        def create_time_with_default_timezone(value)
          year, month, day, hour, min, sec, usec = case value
                                                   when Time
                                                     [value.year, value.month, value.day, value.hour, value.min, value.sec, value.usec]
                                                   when OraDate
                                                     [value.year, value.month, value.day, value.hour, value.minute, value.second, 0]
          else
                                                     [value.year, value.month, value.day, value.hour, value.min, value.sec, 0]
          end
          # code from Time.time_with_datetime_fallback
          begin
            Time.send(Base.default_timezone, year, month, day, hour, min, sec, usec)
          rescue
            offset = Base.default_timezone.to_sym == :local ? ::DateTime.local_offset : 0
            ::DateTime.civil(year, month, day, hour, min, sec, offset)
          end
        end
      end

<<<<<<< HEAD
    # The OracleEnhancedOCIFactory factors out the code necessary to connect and
    # configure an Oracle/OCI connection.
    class OracleEnhancedOCIFactory #:nodoc:
      def self.new_connection(config)
        # to_s needed if username, password or database is specified as number in database.yml file
        username = config[:username] && config[:username].to_s
        password = config[:password] && config[:password].to_s
        database = config[:database] && config[:database].to_s
        schema = config[:schema] && config[:schema].to_s
        host, port = config[:host], config[:port]
        privilege = config[:privilege] && config[:privilege].to_sym
        async = config[:allow_concurrency]
        prefetch_rows = config[:prefetch_rows] || 100
        cursor_sharing = config[:cursor_sharing] || "force"
        # get session time_zone from configuration or from TZ environment variable
        time_zone = config[:time_zone] || ENV["TZ"]

        # using a connection string via DATABASE_URL
        connection_string = if host == "connection-string"
          database
        # connection using host, port and database name
        elsif host || port
          host ||= "localhost"
          host = "[#{host}]" if host =~ /^[^\[].*:/  # IPv6
          port ||= 1521
          database = "/#{database}" unless database.match(/^\//)
          "//#{host}:#{port}#{database}"
        # if no host is specified then assume that
        # database parameter is TNS alias or TNS connection string
        else
          database
        end
        OCI8.properties[:tcp_keepalive] = true
        begin
          OCI8.properties[:tcp_keepalive_time] = 600
        rescue NotImplementedError
        end
        conn = OCI8.new username, password, connection_string, privilege
        conn.autocommit = true
        conn.non_blocking = true if async
        conn.prefetch_rows = prefetch_rows
        conn.exec "alter session set cursor_sharing = #{cursor_sharing}" rescue nil
        if ActiveRecord::Base.default_timezone == :local
          conn.exec "alter session set time_zone = '#{time_zone}'" unless time_zone.blank?
        elsif ActiveRecord::Base.default_timezone == :utc
          conn.exec "alter session set time_zone = '+00:00'"
        end
        conn.exec "alter session set current_schema = #{schema}" unless schema.blank?
=======
      # The OracleEnhancedOCIFactory factors out the code necessary to connect and
      # configure an Oracle/OCI connection.
      class OracleEnhancedOCIFactory #:nodoc:
        def self.new_connection(config)
          # to_s needed if username, password or database is specified as number in database.yml file
          username = config[:username] && config[:username].to_s
          password = config[:password] && config[:password].to_s
          database = config[:database] && config[:database].to_s
          schema = config[:schema] && config[:schema].to_s
          host, port = config[:host], config[:port]
          privilege = config[:privilege] && config[:privilege].to_sym
          async = config[:allow_concurrency]
          prefetch_rows = config[:prefetch_rows] || 100
          cursor_sharing = config[:cursor_sharing] || "force"
          # get session time_zone from configuration or from TZ environment variable
          time_zone = config[:time_zone] || ENV["TZ"]

          # using a connection string via DATABASE_URL
          connection_string = if host == "connection-string"
            database
          # connection using host, port and database name
          elsif host || port
            host ||= "localhost"
            host = "[#{host}]" if host =~ /^[^\[].*:/  # IPv6
            port ||= 1521
            database = "/#{database}" unless database.match(/^\//)
            "//#{host}:#{port}#{database}"
          # if no host is specified then assume that
          # database parameter is TNS alias or TNS connection string
          else
            database
          end
          conn = OCI8.new username, password, connection_string, privilege
          conn.autocommit = true
          conn.non_blocking = true if async
          conn.prefetch_rows = prefetch_rows
          conn.exec "alter session set cursor_sharing = #{cursor_sharing}" rescue nil
          if ActiveRecord::Base.default_timezone == :local
            conn.exec "alter session set time_zone = '#{time_zone}'" unless time_zone.blank?
          elsif ActiveRecord::Base.default_timezone == :utc
            conn.exec "alter session set time_zone = '+00:00'"
          end
          conn.exec "alter session set current_schema = #{schema}" unless schema.blank?
>>>>>>> 8fb1d77b

          # Initialize NLS parameters
          OracleEnhancedAdapter::DEFAULT_NLS_PARAMETERS.each do |key, default_value|
            value = config[key] || ENV[key.to_s.upcase] || default_value
            if value
              conn.exec "alter session set #{key} = '#{value}'"
            end
          end
          conn
        end
      end
    end
  end
end

class OCI8 #:nodoc:
  def describe(name)
    info = describe_table(name.to_s)
    raise %Q{"DESC #{name}" failed} if info.nil?
    if info.respond_to?(:obj_link) && info.obj_link
      [info.obj_schema, info.obj_name, "@" + info.obj_link]
    else
      [info.obj_schema, info.obj_name]
    end
  end
end

# The OCI8AutoRecover class enhances the OCI8 driver with auto-recover and
# reset functionality. If a call to #exec fails, and autocommit is turned on
# (ie., we're not in the middle of a longer transaction), it will
# automatically reconnect and try again. If autocommit is turned off,
# this would be dangerous (as the earlier part of the implied transaction
# may have failed silently if the connection died) -- so instead the
# connection is marked as dead, to be reconnected on it's next use.
#:stopdoc:
class OCI8EnhancedAutoRecover < DelegateClass(OCI8) #:nodoc:
  attr_accessor :active #:nodoc:
  alias :active? :active #:nodoc:

  cattr_accessor :auto_retry
  class << self
    alias :auto_retry? :auto_retry #:nodoc:
  end
  @@auto_retry = false

  def initialize(config, factory) #:nodoc:
    @active = true
    @config = config
    @factory = factory
    @connection = @factory.new_connection @config
    super @connection
  end

  # Checks connection, returns true if active. Note that ping actively
  # checks the connection, while #active? simply returns the last
  # known state.
  def ping #:nodoc:
    @connection.exec("select 1 from dual") { |r| nil }
    @active = true
  rescue
    @active = false
    raise
  end

  # Resets connection, by logging off and creating a new connection.
  def reset! #:nodoc:
    logoff rescue nil
    begin
      @connection = @factory.new_connection @config
      __setobj__ @connection
      @active = true
    rescue
      @active = false
      raise
    end
  end

  # ORA-00028: your session has been killed
  # ORA-01012: not logged on
  # ORA-03113: end-of-file on communication channel
  # ORA-03114: not connected to ORACLE
  # ORA-03135: connection lost contact
  LOST_CONNECTION_ERROR_CODES = [ 28, 1012, 3113, 3114, 3135 ] #:nodoc:

  # Adds auto-recovery functionality.
  #
  # See: http://www.jiubao.org/ruby-oci8/api.en.html#label-11
  def exec(sql, *bindvars, &block) #:nodoc:
    should_retry = self.class.auto_retry? && autocommit?

    begin
      @connection.exec(sql, *bindvars, &block)
    rescue OCIException => e
      raise unless e.is_a?(OCIError) && LOST_CONNECTION_ERROR_CODES.include?(e.code)
      @active = false
      raise unless should_retry
      should_retry = false
      reset! rescue nil
      retry
    end
  end
end
#:startdoc:<|MERGE_RESOLUTION|>--- conflicted
+++ resolved
@@ -300,56 +300,6 @@
         end
       end
 
-<<<<<<< HEAD
-    # The OracleEnhancedOCIFactory factors out the code necessary to connect and
-    # configure an Oracle/OCI connection.
-    class OracleEnhancedOCIFactory #:nodoc:
-      def self.new_connection(config)
-        # to_s needed if username, password or database is specified as number in database.yml file
-        username = config[:username] && config[:username].to_s
-        password = config[:password] && config[:password].to_s
-        database = config[:database] && config[:database].to_s
-        schema = config[:schema] && config[:schema].to_s
-        host, port = config[:host], config[:port]
-        privilege = config[:privilege] && config[:privilege].to_sym
-        async = config[:allow_concurrency]
-        prefetch_rows = config[:prefetch_rows] || 100
-        cursor_sharing = config[:cursor_sharing] || "force"
-        # get session time_zone from configuration or from TZ environment variable
-        time_zone = config[:time_zone] || ENV["TZ"]
-
-        # using a connection string via DATABASE_URL
-        connection_string = if host == "connection-string"
-          database
-        # connection using host, port and database name
-        elsif host || port
-          host ||= "localhost"
-          host = "[#{host}]" if host =~ /^[^\[].*:/  # IPv6
-          port ||= 1521
-          database = "/#{database}" unless database.match(/^\//)
-          "//#{host}:#{port}#{database}"
-        # if no host is specified then assume that
-        # database parameter is TNS alias or TNS connection string
-        else
-          database
-        end
-        OCI8.properties[:tcp_keepalive] = true
-        begin
-          OCI8.properties[:tcp_keepalive_time] = 600
-        rescue NotImplementedError
-        end
-        conn = OCI8.new username, password, connection_string, privilege
-        conn.autocommit = true
-        conn.non_blocking = true if async
-        conn.prefetch_rows = prefetch_rows
-        conn.exec "alter session set cursor_sharing = #{cursor_sharing}" rescue nil
-        if ActiveRecord::Base.default_timezone == :local
-          conn.exec "alter session set time_zone = '#{time_zone}'" unless time_zone.blank?
-        elsif ActiveRecord::Base.default_timezone == :utc
-          conn.exec "alter session set time_zone = '+00:00'"
-        end
-        conn.exec "alter session set current_schema = #{schema}" unless schema.blank?
-=======
       # The OracleEnhancedOCIFactory factors out the code necessary to connect and
       # configure an Oracle/OCI connection.
       class OracleEnhancedOCIFactory #:nodoc:
@@ -382,6 +332,11 @@
           else
             database
           end
+          OCI8.properties[:tcp_keepalive] = true
+          begin
+            OCI8.properties[:tcp_keepalive_time] = 600
+          rescue NotImplementedError
+          end
           conn = OCI8.new username, password, connection_string, privilege
           conn.autocommit = true
           conn.non_blocking = true if async
@@ -393,7 +348,6 @@
             conn.exec "alter session set time_zone = '+00:00'"
           end
           conn.exec "alter session set current_schema = #{schema}" unless schema.blank?
->>>>>>> 8fb1d77b
 
           # Initialize NLS parameters
           OracleEnhancedAdapter::DEFAULT_NLS_PARAMETERS.each do |key, default_value|
@@ -403,7 +357,7 @@
             end
           end
           conn
-        end
+          end
       end
     end
   end
